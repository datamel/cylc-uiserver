--- conflicted
+++ resolved
@@ -280,17 +280,12 @@
         user_info['permissions'] = [
             snake_to_camel(perm) for perm in (
                 self.auth.get_permitted_operations(user_info['name']))
-<<<<<<< HEAD
-                ]
+        ]
         # Pass the gui mode to the ui
         if not os.environ.get("JUPYTERHUB_SINGLEUSER_APP"):
             user_info['mode'] = 'single user'
         else:
             user_info['mode'] = 'multi user'
-=======
-        ]
-
->>>>>>> 6c536e00
         self.write(json.dumps(user_info))
 
 
