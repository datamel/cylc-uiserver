# Copyright (C) NIWA & British Crown (Met Office) & Contributors.
#
# This program is free software: you can redistribute it and/or modify
# it under the terms of the GNU General Public License as published by
# the Free Software Foundation, either version 3 of the License, or
# (at your option) any later version.
#
# This program is distributed in the hope that it will be useful,
# but WITHOUT ANY WARRANTY; without even the implied warranty of
# MERCHANTABILITY or FITNESS FOR A PARTICULAR PURPOSE.  See the
# GNU General Public License for more details.
#
# You should have received a copy of the GNU General Public License
# along with this program.  If not, see <http://www.gnu.org/licenses/>.
"""GraphQL Schema.

This is a strict superset of the Cylc Flow schema that includes
extra functionality specific to the UIS.

"""

from functools import partial
from typing import TYPE_CHECKING, Any, List, Optional, AsyncGenerator

import graphene
from graphene.types.generic import GenericScalar

from cylc.flow.id import Tokens
from cylc.flow.network.schema import (
    CyclePoint,
    GenericResponse,
    ID,
    Mutations,
    NamespaceIDGlob,
    Queries,
    Subscriptions,
    WorkflowID,
    _mut_field,
    sstrip
)
from cylc.uiserver.resolvers import Resolvers

if TYPE_CHECKING:
    from graphql import ResolveInfo


async def mutator(
    root: Optional[Any],
    info: 'ResolveInfo',
    *,
    command: str,
    workflows: Optional[List[str]] = None,
    **kwargs: Any
):
    """Call the resolver method that act on the workflow service
    via the internal command queue."""
    if workflows is None:
        workflows = []
    parsed_workflows = [Tokens(w_id) for w_id in workflows]
    if kwargs.get('args', False):
        kwargs.update(kwargs.get('args', {}))
        kwargs.pop('args')

    resolvers: 'Resolvers' = (
        info.context.get('resolvers')  # type: ignore[union-attr]
    )
    res = await resolvers.service(info, command, parsed_workflows, kwargs)
    return GenericResponse(result=res)


class RunMode(graphene.Enum):
    """The mode to run a workflow in."""

    Live = 'live'
    Dummy = 'dummy'
    DummyLocal = 'dummy-local'
    Simulation = 'simulation'

    @property
    def description(self):
        if self == RunMode.Live:
            return 'The normal default run mode'
        if self == RunMode.Dummy:
            return 'Replaces all *-script items with nothing'
        if self == RunMode.DummyLocal:
            return (
                'Replaces all *-script items with nothing and sets'
                ' platform = localhost for all tasks.'
            )
        if self == RunMode.Simulation:
            return 'Simulates job submission, does not run anything at all.'


class CylcVersion(graphene.String):
    """A Cylc version identifier e.g. 8.0.0"""


class Play(graphene.Mutation):
    class Meta:
        description = sstrip('''
            Start, resume or restart a workflow run.
        ''')
        resolver = partial(mutator, command='play')

    class Arguments:
        workflows = graphene.List(WorkflowID, required=True)
        cylc_version = CylcVersion(
            description=sstrip('''
                Set the Cylc version that the workflow starts with.
            ''')
        )
        initial_cycle_point = CyclePoint(
            description=sstrip('''
                Set the initial cycle point.

                Required if not defined in flow.cylc.
            ''')
        )
        start_cycle_point = CyclePoint(
            description=sstrip('''
                Set the start cycle point, which may be after the initial cycle
                point.

                If the specified start point is not in the sequence, the next
                on-sequence point will be used.

                (Not to be confused with the initial cycle point).

                This replaces the Cylc 7 --warm option.
            ''')
        )
        final_cycle_point = CyclePoint(
            description=sstrip('''
                Set the final cycle point. This command line option overrides
                the workflow config option `[scheduling]final cycle point`.
            ''')
        )
        stop_cycle_point = CyclePoint(
            description=sstrip('''
                Set the stop cycle point. Shut down after all tasks have PASSED
                this cycle point. (Not to be confused with the final cycle
                point.) This command line option overrides the workflow config
                option `[scheduling]stop after cycle point`.
            ''')
        )
        pause = graphene.Boolean(
            description=sstrip('''
                Pause workflow immediately on starting.
            ''')
        )
        hold_cycle_point = CyclePoint(
            description=sstrip('''
                Hold all tasks after this cycle point.
            ''')
        )
        mode = RunMode(
            default_value=RunMode.Live.name  # type: ignore[attr-defined]
        )
        host = graphene.String(
            description=sstrip('''
                Specify the host on which to start-up the workflow. If not
                specified, a host will be selected using the
                `[scheduler]run hosts` global config.
            ''')
        )
        main_loop = graphene.List(
            graphene.String,
            description=sstrip('''
                Specify an additional plugin to run in the main loop. These
                are used in combination with those specified in
                `[scheduler][main loop]plugins`. Can be used multiple times.
            ''')
        )
        abort_if_any_task_fails = graphene.Boolean(
            default_value=False,
            description=sstrip('''
                If set workflow will abort with status 1 if any task fails.
            ''')
        )
        debug = graphene.Boolean(
            default_value=False,
            description=sstrip('''
                Output developer information and show exception tracebacks.
            ''')
        )
        no_timestamp = graphene.Boolean(
            default_value=False,
            description=sstrip('''
                Don't timestamp logged messages.
            ''')
        )
        set = graphene.List(  # noqa: A003 (graphql field name)
            graphene.String,
            description=sstrip('''
                Set the value of a Jinja2 template variable in the workflow
                definition. Values should be valid Python literals so strings
                must be quoted e.g. `STR="string"`, `INT=43`, `BOOL=True`.
                This option can be used multiple  times on the command line.
                NOTE: these settings persist across workflow restarts, but can
                be set again on the `cylc play` command line if they need to be
                overridden.
            ''')
        )
        set_file = graphene.String(
            description=sstrip('''
                Set the value of Jinja2 template variables in the workflow
                definition from a file containing NAME=VALUE pairs (one per
                line). As with "set" values should be valid Python literals so
                strings must be quoted e.g.  `STR='string'`. NOTE: these
                settings persist across workflow restarts, but can be set again
                on the `cylc play` command line if they need to be overridden.
            ''')
        )

    result = GenericScalar()


class Clean(graphene.Mutation):
    class Meta:
        description = sstrip('''
            Clean a workflow from the run directory.
        ''')
        resolver = partial(mutator, command='clean')

    class Arguments:
        workflows = graphene.List(WorkflowID, required=True)
        rm = graphene.String(
            default_value='',
            description=sstrip('''
                Only clean the specified subdirectories or files in
                the run directory, rather than the whole run.

                A colon separated list that accepts globs,
                e.g. ``.service/db:log:share:work/2020*``.
            ''')
        )
        local_only = graphene.Boolean(
            default_value=False,
            description=sstrip('''
                Only clean on the local filesystem (not remote hosts).
            ''')
        )
        remote_only = graphene.Boolean(
            default_value=False,
            description=sstrip('''
                Only clean on remote hosts (not the local filesystem).
            ''')
        )

    result = GenericScalar()


class UISSubscriptions(Subscriptions):
<<<<<<< HEAD
=======
    # Example subscription:
    # subscription {
    #   logs(workflows:["foo"])
    # }
    logs = graphene.List(
        graphene.String,
        description=sstrip('''
            Workflow / job logs.
        '''),
        workflows=graphene.List(
            WorkflowID,
            required=True
        ),
        tasks=graphene.List(
            NamespaceIDGlob,
            required=False
        )
    )
>>>>>>> 9ec16e6d

    async def resolve_logs(
        root: Optional[Any],
        info: 'ResolveInfo',
        *,
        command='cat_log',
        workflows: Optional[List[str]] = None,
        **kwargs: Any,
    ) -> AsyncGenerator[Any, None]:
        """Cat Log Resolver
        Expands workflow provided subscription query.
        """
        if workflows is None:
            # TODO: Return error here
            workflows = []
        parsed_workflows = [Tokens(w_id) for w_id in workflows]
        if kwargs.get('args', False):
            kwargs.update(kwargs.get('args', {}))
            kwargs.pop('args')
        resolvers: 'Resolvers' = (
            info.context.get('resolvers')  # type: ignore[union-attr]
        )
        async for item in resolvers.subscription_service(
            info,
            command,
            parsed_workflows,
            kwargs,
        ):
            yield item

    logs = graphene.Field(
        graphene.List(graphene.String),
        description='Workflow & job logs',
        workflows=graphene.List(
            ID,
            required=True,
            description="List of full ID, i.e. `~user/workflow_id`"
        ),
        resolver=resolve_logs
    )

    resolver = resolve_logs


class UISMutations(Mutations):
    play = _mut_field(Play)
    clean = _mut_field(Clean)


schema = graphene.Schema(
    query=Queries,
    subscription=UISSubscriptions,
    mutation=UISMutations
)<|MERGE_RESOLUTION|>--- conflicted
+++ resolved
@@ -251,27 +251,10 @@
 
 
 class UISSubscriptions(Subscriptions):
-<<<<<<< HEAD
-=======
     # Example subscription:
     # subscription {
     #   logs(workflows:["foo"])
     # }
-    logs = graphene.List(
-        graphene.String,
-        description=sstrip('''
-            Workflow / job logs.
-        '''),
-        workflows=graphene.List(
-            WorkflowID,
-            required=True
-        ),
-        tasks=graphene.List(
-            NamespaceIDGlob,
-            required=False
-        )
-    )
->>>>>>> 9ec16e6d
 
     async def resolve_logs(
         root: Optional[Any],
